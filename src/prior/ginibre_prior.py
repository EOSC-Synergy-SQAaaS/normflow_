# Copyright (c) 2021-2023 Javad Komijani

"""This module is for introducing priors for random matrices."""


from .prior import Prior
<<<<<<< HEAD
from ..lib.stats.ginibre_dist import GinibreCMatrixDist
=======
from ..lib.stats import GinibreCMatrixDist
>>>>>>> 48db92ce


class GinibrePrior(Prior):
    """Generate random matrices from the Ginibre ensemble."""

    def __init__(self, *, n, shape=(1,), sigma=1, **kwargs):
        dist = GinibreCMatrixDist(n=n, shape=shape, sigma=sigma)
        super().__init__(dist, **kwargs)
        self.shape = shape

    def to(self, *args, **kwargs):
        # moves the distribution parameters to a device, which implies that
        # samples will also be created on that device
        dist = self.dist.normal_dist
        dist.loc = dist.loc.to(*args, **kwargs)
        dist.scale = dist.scale.to(*args, **kwargs)

    @property
    def parameters(self):
        dist = self.dist.normal_dist
        return dict(loc=dist.loc, scale=dist.scale)<|MERGE_RESOLUTION|>--- conflicted
+++ resolved
@@ -4,11 +4,7 @@
 
 
 from .prior import Prior
-<<<<<<< HEAD
-from ..lib.stats.ginibre_dist import GinibreCMatrixDist
-=======
 from ..lib.stats import GinibreCMatrixDist
->>>>>>> 48db92ce
 
 
 class GinibrePrior(Prior):
